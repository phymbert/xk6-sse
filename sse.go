--- conflicted
+++ resolved
@@ -444,16 +444,12 @@
 // Wrap the raw HTTPResponse we received to a sse.HTTPResponse we can pass to the user
 func (c *Client) wrapHTTPResponse(errMessage string) *HTTPResponse {
 	if errMessage != "" {
-<<<<<<< HEAD
 		// Read the response body if available.
 		bodyBytes, err := io.ReadAll(c.resp.Body)
 		if err != nil {
 			bodyBytes = []byte("Error reading body: " + err.Error())
 		}
 		return &HTTPResponse{Error: errMessage, Body: string(bodyBytes)}, nil
-=======
-		return &HTTPResponse{Error: errMessage}
->>>>>>> 8a8162bc
 	}
 	sseResponse := HTTPResponse{
 		URL:    c.url,
@@ -465,7 +461,6 @@
 		sseResponse.Headers[k] = strings.Join(vs, ", ")
 	}
 
-<<<<<<< HEAD
 	// Only read the body if the content type is not `text/event-stream`.
 	if !strings.Contains(c.resp.Header.Get("Content-Type"), "text/event-stream") {
 		bodyBytes, err := io.ReadAll(c.resp.Body)
@@ -476,9 +471,6 @@
 	}
 
 	return &sseResponse, nil
-=======
-	return &sseResponse
->>>>>>> 8a8162bc
 }
 
 func parseConnectArgs(state *lib.State, rt *sobek.Runtime, args ...sobek.Value) (*sseOpenArgs, error) {
